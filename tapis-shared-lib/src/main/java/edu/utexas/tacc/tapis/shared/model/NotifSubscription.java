package edu.utexas.tacc.tapis.shared.model;

import java.time.Instant;
import java.util.ArrayList;
import java.util.List;

import org.slf4j.Logger;
import org.slf4j.LoggerFactory;

import edu.utexas.tacc.tapis.shared.i18n.MsgUtils;

public class NotifSubscription 
{
    // Local logger.
    private static final Logger _log = LoggerFactory.getLogger(NotifSubscription.class);
    
    // Basic identity fields.
    private String  name;
    private String  owner;
    private String  tenant;
    private String  description;
    private boolean enabled;
    private String  uuid;
    
    // Search and delivery values.
    private int     ttlMinutes;
    private String  typeFilter;
    private String  subjectFilter;
    private List<NotifDeliveryTarget> deliveryTargets = new ArrayList<NotifDeliveryTarget>();
    
    // Values only assigned internally.
    private Instant expiry;
    private Instant created;
    private Instant updated;
    
    // Constructors.
    public NotifSubscription() {}
    public NotifSubscription(edu.utexas.tacc.tapis.notifications.client.gen.model.TapisSubscription tapisSub)
    {
<<<<<<< HEAD
        name        = tapisSub.getName();
        owner       = tapisSub.getOwner();
        tenant      = tapisSub.getTenant();
        description = tapisSub.getDescription();
        enabled     = tapisSub.getEnabled() == null ? true : tapisSub.getEnabled();
        uuid        = tapisSub.getUuid();  
        
        ttlMinutes    = tapisSub.getTtlMinutes() == null ? 0 : tapisSub.getTtlMinutes();
        typeFilter    = tapisSub.getTypeFilter();
        subjectFilter = tapisSub.getSubjectFilter();
        if (tapisSub.getDeliveryTargets() != null)
            for (var appTarget : tapisSub.getDeliveryTargets()) {
=======
        name        = appSub.getName();
        owner       = appSub.getOwner();
        description = appSub.getDescription();
        enabled     = appSub.getEnabled() == null ? true : appSub.getEnabled();
        uuid        = appSub.getUuid();  
        
        ttlMinutes    = appSub.getTtlMinutes() == null ? 0 : appSub.getTtlMinutes();
        typeFilter    = appSub.getTypeFilter();
        subjectFilter = appSub.getSubjectFilter();
        if (appSub.getDeliveryTargets() != null)
            for (var appTarget : appSub.getDeliveryTargets()) {
>>>>>>> 7fe1569e
                var target = new NotifDeliveryTarget(appTarget);
                deliveryTargets.add(target);
            }
        
        // These should all be non-null timestamps.
        expiry  = getInstant(tapisSub.getExpiry());
        created = getInstant(tapisSub.getCreated());
        updated = getInstant(tapisSub.getUpdated());
    }
    
    /** Safely convert String to Instant.
     * Return null if cannot convert. 
     * @param timestamp string representation of a java instant
     * @return null or an instant
     */
    private Instant getInstant(String timestamp)
    {
        // Expecting a UTC timestamp.
        try {return Instant.parse(timestamp);} 
            catch (Exception e) {
                // This should not happen!
                _log.error(MsgUtils.getMsg("TAPIS_INVALID_PARAMETER", "getInstant",
                                           "timestamp", timestamp));
                return null;
            } 
    }
    
    // Accessors.
    public String getTypeFilter() {
        return typeFilter;
    }
    public void setTypeFilter(String typeFilter) {
        this.typeFilter = typeFilter;
    }
    public String getSubjectFilter() {
        return subjectFilter;
    }
    public void setSubjectFilter(String subjectFilter) {
        this.subjectFilter = subjectFilter;
    }
    public List<NotifDeliveryTarget> getNotificationMechanisms() {
        return deliveryTargets;
    }
    public void setNotificationMechanisms(List<NotifDeliveryTarget> notificationMechanisms) {
        this.deliveryTargets = notificationMechanisms;
    }
    public String getName() {
        return name;
    }
    public void setName(String name) {
        this.name = name;
    }
    public String getOwner() {
        return owner;
    }
    public void setOwner(String owner) {
        this.owner = owner;
    }
    public String getTenant() {
        return tenant;
    }
    public void setTenant(String tenant) {
        this.tenant = tenant;
    }
    public String getDescription() {
        return description;
    }
    public void setDescription(String description) {
        this.description = description;
    }
    public boolean isEnabled() {
        return enabled;
    }
    public void setEnabled(boolean enabled) {
        this.enabled = enabled;
    }
    public int getTtlMinutes() {
        return ttlMinutes;
    }
    public void setTtlMinutes(int ttlMinutes) {
        this.ttlMinutes = ttlMinutes;
    }
    public Instant getExpiry() {
        return expiry;
    }
    public Instant getCreated() {
        return created;
    }
    public Instant getUpdated() {
        return updated;
    }
    public List<NotifDeliveryTarget> getDeliveryTargets() {
        return deliveryTargets;
    }
    public void setDeliveryTargets(List<NotifDeliveryTarget> deliveryTargets) {
        this.deliveryTargets = deliveryTargets;
    }
    public String getUuid() {
        return uuid;
    }
}<|MERGE_RESOLUTION|>--- conflicted
+++ resolved
@@ -37,7 +37,6 @@
     public NotifSubscription() {}
     public NotifSubscription(edu.utexas.tacc.tapis.notifications.client.gen.model.TapisSubscription tapisSub)
     {
-<<<<<<< HEAD
         name        = tapisSub.getName();
         owner       = tapisSub.getOwner();
         tenant      = tapisSub.getTenant();
@@ -50,19 +49,6 @@
         subjectFilter = tapisSub.getSubjectFilter();
         if (tapisSub.getDeliveryTargets() != null)
             for (var appTarget : tapisSub.getDeliveryTargets()) {
-=======
-        name        = appSub.getName();
-        owner       = appSub.getOwner();
-        description = appSub.getDescription();
-        enabled     = appSub.getEnabled() == null ? true : appSub.getEnabled();
-        uuid        = appSub.getUuid();  
-        
-        ttlMinutes    = appSub.getTtlMinutes() == null ? 0 : appSub.getTtlMinutes();
-        typeFilter    = appSub.getTypeFilter();
-        subjectFilter = appSub.getSubjectFilter();
-        if (appSub.getDeliveryTargets() != null)
-            for (var appTarget : appSub.getDeliveryTargets()) {
->>>>>>> 7fe1569e
                 var target = new NotifDeliveryTarget(appTarget);
                 deliveryTargets.add(target);
             }
