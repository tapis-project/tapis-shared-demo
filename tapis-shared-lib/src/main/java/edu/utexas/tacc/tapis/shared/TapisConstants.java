package edu.utexas.tacc.tapis.shared;

/** This class is a repository for constants used throughout Tapis.
 * 
 * @author rcardone
 *
 */
public class TapisConstants 
{
	// Primary site admin tenant.
	public static final String PRIMARY_SITE_TENANT = "admin";
	
	// Service names used to identify service code externally.
	public static final String SERVICE_NAME_JOBS     = "jobs";
	public static final String SERVICE_NAME_SAMPLE   = "sample";
	public static final String SERVICE_NAME_SECURITY = "security";
	public static final String SERVICE_NAME_SYSTEMS  = "systems";
	public static final String SERVICE_NAME_UUIDS    = "uuid";
	public static final String SERVICE_NAME_ABACO    = "abaco";
	public static final String SERVICE_NAME_TENANTS  = "tenants";
	public static final String SERVICE_NAME_TOKENS   = "tokens";
	public static final String SERVICE_NAME_AUTHN    = "authenticator";
	public static final String SERVICE_NAME_STREAMS  = "streams";
	public static final String SERVICE_NAME_APPS     = "apps";
	public static final String SERVICE_NAME_FILES    = "files";
	public static final String SERVICE_NAME_POSTITS  = "postits";
	public static final String SERVICE_NAME_META     = "meta";
<<<<<<< HEAD
	public static final String SERVICE_NAME_PGREST   = "pgrest";
=======
	public static final String SERVICE_NAME_NOTIFICATIONS = "notifications";
>>>>>>> 5d93973c

	// Thread local logging identifier.
	public static final String MDC_ID_KEY = "UNIQUE_ID";
	
	// General query parameters that are used on various endpoints.
	public static final String QUERY_PARM_TEST_TENANT = "testTenant";
	public static final String QUERY_PARM_TEST_USER   = "testUser";
	
	// Custom JAXRS filter priorities used to order filter execution.
	public static final int JAXRS_FILTER_PRIORITY_BEFORE_AUTHENTICATION  = 900;
	public static final int JAXRS_FILTER_PRIORITY_AFTER_AUTHENTICATION   = 1100;
	public static final int JAXRS_FILTER_PRIORITY_AFTER_AUTHENTICATION_2 = 1200;
	public static final int JAXRS_FILTER_PRIORITY_AFTER_AUTHENTICATION_3 = 1300;
	
	// Convenience definition.
	public static final String EMPTY_JSON = "{}";
	
    // Specified in a Settings file in the orginal Agave code.
	public static final String PUBLIC_USER_USERNAME = "public";
	public static final String WORLD_USER_USERNAME  = "world";
	
	// ----------- URL Components -----------
	public static final String API_VERSION = "v3";
	public static final String APPS_SERVICE          = "apps/" + API_VERSION + "/";
	public static final String JOBS_SERVICE          = "jobs/" + API_VERSION + "/";
	public static final String FILES_SERVICE         = "files/" + API_VERSION + "/";
    public static final String POSTIT_SERVICE        = "postits/" + API_VERSION + "/";
	public static final String META_SERVICE          = "meta/" + API_VERSION + "/";
	public static final String NOTIFICATIONS_SERVICE = "notifications/" + API_VERSION + "/";

	public static final String META_SCHEMA_SERVICE   = "schemas/";
	public static final String SYSTEMS_SERVICE       = "systems/" + API_VERSION + "/";
    public static final String TRANSFERS_SERVICE     = "transfers/" + API_VERSION + "/";

	        
	// Placeholder URLs used before tenant URL substitution takes place.
	public static final String DUMMY_URL_PREFIX   = "none://dummy.nowhere/";
	public static final String DUMMY_URL_JOBS     = DUMMY_URL_PREFIX + JOBS_SERVICE;
	public static final String DUMMY_URL_FILES    = DUMMY_URL_PREFIX + FILES_SERVICE;
	public static final String DUMMY_URL_META     = DUMMY_URL_PREFIX + META_SERVICE;
	public static final String DUMMY_URL_SYSTEMS  = DUMMY_URL_PREFIX + SYSTEMS_SERVICE;
}<|MERGE_RESOLUTION|>--- conflicted
+++ resolved
@@ -25,11 +25,8 @@
 	public static final String SERVICE_NAME_FILES    = "files";
 	public static final String SERVICE_NAME_POSTITS  = "postits";
 	public static final String SERVICE_NAME_META     = "meta";
-<<<<<<< HEAD
 	public static final String SERVICE_NAME_PGREST   = "pgrest";
-=======
 	public static final String SERVICE_NAME_NOTIFICATIONS = "notifications";
->>>>>>> 5d93973c
 
 	// Thread local logging identifier.
 	public static final String MDC_ID_KEY = "UNIQUE_ID";
