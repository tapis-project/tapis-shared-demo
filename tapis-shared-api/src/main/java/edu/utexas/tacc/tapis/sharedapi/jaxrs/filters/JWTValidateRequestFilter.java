package edu.utexas.tacc.tapis.sharedapi.jaxrs.filters;

import java.security.KeyFactory;
import java.security.PublicKey;
import java.security.spec.X509EncodedKeySpec;
import java.time.Instant;
import java.util.Base64;
import java.util.HashMap;

import javax.annotation.Priority;
import javax.annotation.security.PermitAll;
import javax.inject.Inject;
import javax.ws.rs.Priorities;
import javax.ws.rs.container.ContainerRequestContext;
import javax.ws.rs.container.ContainerRequestFilter;
import javax.ws.rs.container.ResourceInfo;
import javax.ws.rs.core.Context;
import javax.ws.rs.core.MultivaluedMap;
import javax.ws.rs.core.Response;
import javax.ws.rs.core.Response.Status;
import javax.ws.rs.ext.Provider;

import edu.utexas.tacc.tapis.sharedapi.security.TenantCache;
import org.apache.commons.lang3.StringUtils;
import org.slf4j.Logger;
import org.slf4j.LoggerFactory;

import edu.utexas.tacc.tapis.shared.exceptions.TapisSecurityException;
import edu.utexas.tacc.tapis.shared.i18n.MsgUtils;
import edu.utexas.tacc.tapis.shared.parameters.TapisEnv;
import edu.utexas.tacc.tapis.shared.parameters.TapisEnv.EnvVar;
import edu.utexas.tacc.tapis.shared.threadlocal.TapisThreadContext;
import edu.utexas.tacc.tapis.shared.threadlocal.TapisThreadContext.AccountType;
import edu.utexas.tacc.tapis.shared.threadlocal.TapisThreadLocal;
import edu.utexas.tacc.tapis.sharedapi.security.AuthenticatedUser;
import edu.utexas.tacc.tapis.sharedapi.security.TapisSecurityContext;
import edu.utexas.tacc.tapis.sharedapi.utils.TapisRestUtils;
import edu.utexas.tacc.tapis.tenants.client.gen.model.Tenant;
import io.jsonwebtoken.Claims;
import io.jsonwebtoken.Jwt;
import io.jsonwebtoken.Jwts;

/** This jax-rs filter is the main authentication mechanism for Tapis services 
 * written in Java.  This class depends on the Tapis Tenants service to acquire
 * the public keys of all tenants.  The Tenants service is accessed through the
 * TenantManager class.  The public keys are used to validate JWT signatures.
 * Additional tenant information is used to authorize tenants to act on behalf
 * of other tenants. 
 * 
 * This filter performs the following:
 * 
 *      - Reads the tapis jwt assertion header from the http request.
 *      - Determines whether the header is required and takes further action.
 *      - Extracts the tenant id from the unverified claims.
 *      - Optionally verifies the JWT signature using a tenant-specific key.
 *      - Enforces service and user token semantics.       
 *      - Extracts the user name and other values from the JWT claims.
 *      - Assigns claim values to their thread-local fields.
 *      - Assigns security related header values to their thread-local fields.
 *  
 * This class caches tenant public keys after it decodes them the first time.  
 * It inspects the TenantManager's last update time to determine if is cache
 * might be stale and, if so, clears the caches.  Tenant information rarely 
 * changes, but the information cached in this class automatically stays in
 * sync with the TenantManager, no restarts or manual intervention required.
 *      
 * The test parameter filter run after this filter and may override the values
 * set by this filter.
 * 
 * @author rcardone
 */
@Provider
@Priority(Priorities.AUTHENTICATION)
public class JWTValidateRequestFilter  implements ContainerRequestFilter {

    private TenantCache tenantCache;

    @Inject
    public JWTValidateRequestFilter(TenantCache tenCache) {
        tenantCache = tenCache;
    }
    /* ********************************************************************** */
    /*                               Constants                                */
    /* ********************************************************************** */
    // Tracing.
    private static final Logger _log = LoggerFactory.getLogger(JWTValidateRequestFilter.class);
    
    // Header key for jwts.
    private static final String TAPIS_JWT_HEADER     = "X-Tapis-Token";
    private static final String TAPIS_TENANT_HEADER  = "X-Tapis-Tenant";
    private static final String TAPIS_USER_HEADER    = "X-Tapis-User";
    private static final String TAPIS_HASH_HEADER    = "X-Tapis-User-Token-Hash";
    
    // Tapis claim keys.
    private static final String CLAIM_TENANT         = "tapis/tenant_id";
    private static final String CLAIM_USERNAME       = "tapis/username";
    private static final String CLAIM_TOKEN_TYPE     = "tapis/token_type";
    private static final String CLAIM_ACCOUNT_TYPE   = "tapis/account_type";
    private static final String CLAIM_DELEGATION     = "tapis/delegation";
    private static final String CLAIM_DELEGATION_SUB = "tapis/delegation_sub";
    
    // No-auth openapi resource names.
    private static final String OPENAPI_JSON = "/openapi.json";
    private static final String OPENAPI_YAML = "/openapi.yaml";
    
    // The token types this filter expects.
    private static final String TOKEN_ACCESS = "access";
    
    /* ********************************************************************** */
    /*                                Fields                                  */
    /* ********************************************************************** */
    @Context
    private ResourceInfo resourceInfo;
    
    // Cache of tenant public keys, mapping tenant id to public key.
    // All access to this map must be limited to one thread at a time.
    private static final HashMap<String,PublicKey> _keyCache = new HashMap<>();
    
    /* ********************************************************************** */
    /*                            Public Methods                              */
    /* ********************************************************************** */
    /* ---------------------------------------------------------------------- */
    /* filter:                                                                */
    /* ---------------------------------------------------------------------- */
    @Override
    public void filter(ContainerRequestContext requestContext) 
    {
        // Tracing.
        if (_log.isTraceEnabled())
            _log.trace("Executing JAX-RX request filter: " + this.getClass().getSimpleName() + ".");
        
        // @PermitAll on the method takes precedence over @RolesAllowed on the class, allow all
        // requests with @PermitAll to go through
        if (resourceInfo.getResourceMethod().isAnnotationPresent(PermitAll.class)) return;

        // Skip JWT processing for non-authenticated requests.
        if (isNoAuthRequest(requestContext)) return;

        // ------------------------ Extract Encoded JWT ------------------------
        // Parse variables.
        String encodedJWT = null;
        
        // Extract the jwt header from the set of headers. 
        // We expect the key search to be case insensitive.
        MultivaluedMap<String, String> headers = requestContext.getHeaders();
        encodedJWT = headers.getFirst(TAPIS_JWT_HEADER);
            
        // Make sure that a JWT was provided when it is required.
        if (StringUtils.isBlank(encodedJWT)) {
            // This is an error in production, but allowed when running in test mode.
            // We let the endpoint verify that all needed parameters have been supplied.
            boolean jwtOptional = TapisEnv.getBoolean(EnvVar.TAPIS_ENVONLY_JWT_OPTIONAL);
            if (jwtOptional) return;
            
            // We abort the request because we're missing required security information.
            String msg = MsgUtils.getMsg("TAPIS_SECURITY_MISSING_JWT_INFO", requestContext.getMethod());
            _log.error(msg);
            requestContext.abortWith(Response.status(Status.UNAUTHORIZED).entity(msg).build());
            return;
        }
        
        // ------------------------ Read Tenant Claim --------------------------
        // Get the JWT without verifying the signature.  Decoding checks that
        // the token has not expired.
        @SuppressWarnings("rawtypes")
        Jwt unverifiedJwt = null;
        try {unverifiedJwt = decodeJwt(encodedJWT);}
        catch (Exception e) {
            // Preserve the decoder method's message.
            String msg = e.getMessage();
            _log.error(msg); // No need to log the stack trace again.
            requestContext.abortWith(Response.status(Status.UNAUTHORIZED).entity(msg).build());
            return;
        }
        
        // Get the claims.
        Claims claims = null;
        try {claims = (Claims) unverifiedJwt.getBody();}
        catch (Exception e) {
            String msg = MsgUtils.getMsg("TAPIS_SECURITY_JWT_GET_CLAIMS", unverifiedJwt);
            _log.error(msg, e);
            requestContext.abortWith(Response.status(Status.UNAUTHORIZED).entity(msg).build());
            return;
        }
        if (claims == null) {
            String msg = MsgUtils.getMsg("TAPIS_SECURITY_JWT_NO_CLAIMS", unverifiedJwt);
            _log.error(msg);
            requestContext.abortWith(Response.status(Status.UNAUTHORIZED).entity(msg).build());
            return;
        }
        
        // Retrieve the user name from the claims section.
        String jwtTenant = (String)claims.get(CLAIM_TENANT);
        if (StringUtils.isBlank(jwtTenant)) {
            String msg = MsgUtils.getMsg("TAPIS_SECURITY_JWT_CLAIM_NOT_FOUND", unverifiedJwt, 
                                         CLAIM_TENANT);
            _log.error(msg);
            requestContext.abortWith(Response.status(Status.UNAUTHORIZED).entity(msg).build());
            return;
        }
            
        // ------------------------ Verify JWT ---------------------------------
        // Do we need to verify the JWT?
        boolean skipJWTVerify = TapisEnv.getBoolean(EnvVar.TAPIS_ENVONLY_SKIP_JWT_VERIFY);
        if (!skipJWTVerify) {
            try {verifyJwt(encodedJWT, jwtTenant);}
            catch (Exception e) {
                Status status = Status.UNAUTHORIZED;
                String msg = e.getMessage();
                if (msg.startsWith("TAPIS_SECURITY_JWT_KEY_ERROR"))
                    status = Status.INTERNAL_SERVER_ERROR;
                _log.error(e.getMessage(), e);
                requestContext.abortWith(Response.status(status).entity(e.getMessage()).build());
                return;
            }
        }
        
        // ------------------------ Validate Claims ----------------------------
        // Check that the token is always an access token.
        String tokenType = (String)claims.get(CLAIM_TOKEN_TYPE);
        if (StringUtils.isBlank(tokenType) || !TOKEN_ACCESS.contentEquals(tokenType)) {
            String msg = MsgUtils.getMsg("TAPIS_SECURITY_JWT_INVALID_CLAIM", CLAIM_TOKEN_TYPE,
                                         tokenType);
            _log.error(msg);
            requestContext.abortWith(Response.status(Status.UNAUTHORIZED).entity(msg).build());
            return;
        }
        
        // Check the account type.
        String accountTypeStr = (String)claims.get(CLAIM_ACCOUNT_TYPE);
        if (StringUtils.isBlank(accountTypeStr)) {
            String msg = MsgUtils.getMsg("TAPIS_SECURITY_JWT_INVALID_CLAIM", CLAIM_ACCOUNT_TYPE,
                                         accountTypeStr);
            _log.error(msg);
            requestContext.abortWith(Response.status(Status.UNAUTHORIZED).entity(msg).build());
            return;
        }
        AccountType accountType = null;
        try {accountType = AccountType.valueOf(accountTypeStr);}
        catch (Exception e) {
            String msg = MsgUtils.getMsg("TAPIS_SECURITY_JWT_INVALID_CLAIM", CLAIM_ACCOUNT_TYPE,
                                         accountTypeStr);
            _log.error(msg, e);
            requestContext.abortWith(Response.status(Status.UNAUTHORIZED).entity(msg).build());
            return;
        }
        
        // Get the user.
        String jwtUser = (String)claims.get(CLAIM_USERNAME);
        if (StringUtils.isBlank(jwtUser)) {
            String msg = MsgUtils.getMsg("TAPIS_SECURITY_JWT_INVALID_CLAIM", CLAIM_USERNAME, jwtUser);
            _log.error(msg);
            requestContext.abortWith(Response.status(Status.UNAUTHORIZED).entity(msg).build());
            return;
        }
       
        // Get the delegation information if it exists.
        String delegator = null;
        Boolean delegation = (Boolean)claims.get(CLAIM_DELEGATION);
        if (delegation != null && delegation) {
            delegator = (String)claims.get(CLAIM_DELEGATION_SUB);
            if (!TapisRestUtils.checkJWTSubjectFormat(delegator)) {
                String msg = MsgUtils.getMsg("TAPIS_SECURITY_JWT_INVALID_CLAIM", CLAIM_DELEGATION_SUB,
                                             delegator);
                _log.error(msg);
                requestContext.abortWith(Response.status(Status.UNAUTHORIZED).entity(msg).build());
                return;
            }
            
            // Get the tenant component of the user@tenant string.  The  
            // above validation call guarantees that this won't blow up.
            String delegationTenant = delegator.substring(delegator.indexOf('@') + 1);
            
            // Check that the jwt tenant is allowed to act on behalf of the delegation tenant.
            // If false if returned, the called method has already modified the context to 
            // abort the request, in which case we immediately return from here.
            if (!allowTenant(requestContext, jwtUser, jwtTenant, delegationTenant)) return;
        }
        
        // ------------------------ Assign Header Values -----------------------
        // Get information that may have been relayed in request headers.
        String headerUserTokenHash = headers.getFirst(TAPIS_HASH_HEADER);
        
        // These headers are only required on service tokens.
        String oboTenantId = null;
        String oboUser     = null;
        if (accountType == AccountType.service) {
            // These headers should always be set.
            oboTenantId = headers.getFirst(TAPIS_TENANT_HEADER);
            oboUser     = headers.getFirst(TAPIS_USER_HEADER);
            
            // The X-Tapis-User header is mandatory when a service jwt is used.
            if (StringUtils.isBlank(oboUser)) {
                String msg = MsgUtils.getMsg("TAPIS_SECURITY_MISSING_HEADER", jwtUser, jwtTenant,
                                             accountType.name(), TAPIS_USER_HEADER);
                _log.error(msg);
                requestContext.abortWith(Response.status(Status.UNAUTHORIZED).entity(msg).build());
                return;
            }
            
            // The X-Tapis-User header is mandatory when a service jwt is used.
            if (StringUtils.isBlank(oboTenantId)) {
                String msg = MsgUtils.getMsg("TAPIS_SECURITY_MISSING_HEADER", jwtUser, jwtTenant,
                                             accountType.name(), TAPIS_TENANT_HEADER);
                _log.error(msg);
                requestContext.abortWith(Response.status(Status.UNAUTHORIZED).entity(msg).build());
                return;
            }
            
            // Check that the jwt tenant is allowed to act on behalf of the header tenant.
            // If false if returned, the called method has already modified the context to 
            // abort the request, in which case we immediately return from here.
            if (!allowTenant(requestContext, jwtUser, jwtTenant, oboTenantId)) return;
        } else {
            // Account type is user. Make sure the user header is not present.
            if (StringUtils.isNotBlank(oboUser)) {
                String msg = MsgUtils.getMsg("TAPIS_SECURITY_UNEXPECTED_HEADER", jwtUser, 
                                             jwtTenant, accountType.name(), TAPIS_USER_HEADER);
                _log.error(msg);
                requestContext.abortWith(Response.status(Status.UNAUTHORIZED).entity(msg).build());
                return;
            }
            
            // Set the on-behalf-of values to the jwt claim values with user tokens.
            oboTenantId = jwtTenant;
            oboUser     = jwtUser;
        }
        
        // ------------------------ Assign Effective Values --------------------
        // Assign pertinent claims and header values to our threadlocal context.
        TapisThreadContext threadContext = TapisThreadLocal.tapisThreadContext.get();
        threadContext.setJwtTenantId(jwtTenant);           // from jwt claim, never null
        threadContext.setJwtUser(jwtUser);                 // from jwt claim, never null
        threadContext.setOboTenantId(oboTenantId);         // from jwt or header, never null
        threadContext.setOboUser(oboUser);                 // from jwt or header, never null
        threadContext.setAccountType(accountType);         // from jwt, never null
        threadContext.setDelegatorSubject(delegator);      // from jwt, can be null
        threadContext.setUserJwtHash(headerUserTokenHash); // from header, can be null

        // Inject the user and JWT into the security context and request context
        AuthenticatedUser requestUser = 
            new AuthenticatedUser(jwtUser, jwtTenant, accountTypeStr, 
                                  delegator, oboUser, oboTenantId, 
                                  headerUserTokenHash, encodedJWT);
        requestContext.setSecurityContext(new TapisSecurityContext(requestUser));
    }

    /* ********************************************************************** */
    /*                            Private Methods                             */
    /* ********************************************************************** */
    /* ---------------------------------------------------------------------- */
    /* decodeJwt:                                                             */
    /* ---------------------------------------------------------------------- */
    /** Decode the jwt without verifying its signature.
     * 
     * @param encodedJWT the JWT from the request header
     * @return the decoded but not verified jwt
     * @throws TapisSecurityException on error
     */
    @SuppressWarnings("rawtypes")
    private Jwt decodeJwt(String encodedJWT)
     throws TapisSecurityException
    {
        // Some defensive programming.
        if (encodedJWT == null) return null;
        
        // Lop off the signature part of the encoding so that the 
        // jjwt library can parse it without attempting validation.
        // We expect the jwt to contain exactly two periods in 
        // the following encoded format: header.body.signature
        // We need to remove the signature but leave both periods.
        String remnant = encodedJWT;
        int lastDot = encodedJWT.lastIndexOf(".");
        if (lastDot + 1 < encodedJWT.length()) // should always be true
            remnant = encodedJWT.substring(0, lastDot + 1);
        
        // Parse the header and claims. If for some reason the remnant
        // isn't of the form header.body. then parsing will fail.
        Jwt jwt = null;
        try {jwt = Jwts.parser().parse(remnant);}
            catch (Exception e) {
                // The decode may have detected an expired JWT.
                String msg;
                String emsg = e.getMessage();
                if (emsg != null && emsg.startsWith("JWT expired at")) 
                    msg = MsgUtils.getMsg("TAPIS_SECURITY_JWT_EXPIRED", emsg);
                  else msg = MsgUtils.getMsg("TAPIS_SECURITY_JWT_PARSE_ERROR", emsg);
                
                _log.error(msg, e);
                throw new TapisSecurityException(msg, e);
            }
        return jwt;
    }
    
    /* ---------------------------------------------------------------------- */
    /* verifyJwt:                                                             */
    /* ---------------------------------------------------------------------- */
    /** Verify the jwt as it was received as a header value.  Signature verification
     * occurs using the specified tenant's signing key.  An exception is thrown
     * if decoding or signature verification fails.
     * 
     * @param encodedJwt the raw jwt
     * @param tenant the tenant to verify against
     * @throws TapisSecurityException if the jwt cannot be verified 
     */
    private void verifyJwt(String encodedJwt, String tenant) 
     throws TapisSecurityException
    {
        // Get the public part of the signing key.
        PublicKey publicKey = getJwtPublicKey(tenant);
        
        // Verify and import the jwt data.
        @SuppressWarnings({ "unused", "rawtypes" })
        Jwt jwt = null; 
        try {jwt = Jwts.parser().setSigningKey(publicKey).parse(encodedJwt);}
            catch (Exception e) {
                String msg = MsgUtils.getMsg("TAPIS_SECURITY_JWT_PARSE_ERROR", e.getMessage());
                _log.error(msg, e);
                throw new TapisSecurityException(msg, e);
            }
    }
    
    /* ---------------------------------------------------------------------- */
    /* getJwtPublicKey:                                                       */
    /* ---------------------------------------------------------------------- */
    /** Return the cached public key if it exists.  If it doesn't exist, load it
     * from the keystore, cache it, and then return it. 
     * 
     * The exceptions thrown by this method all use the TAPIS_SECURITY_JWT_KEY_ERROR
     * message.  This message is used by calling routines to distinguish between
     * server and requestor errors.
     * 
     * @param tenantId the tenant whose signature verification key is requested
     * @return the tenant's signature verification key
     * @throws TapisSecurityException on error
     */
    private PublicKey getJwtPublicKey(String tenantId)
     throws TapisSecurityException
     {
        // ------------------- Decode New Key -------------------------
        // Get the tenant's public key as saved in the tenants table.
        Tenant tenant;
        try {tenant = tenantCache.getCache().get(tenantId);}
            catch (Exception e) {
                String msg = MsgUtils.getMsg("TAPIS_SECURITY_JWT_KEY_ERROR", e.getMessage());
                _log.error(msg, e);
                throw new TapisSecurityException(msg, e);
            }

        // Trim prologue and epilogue if they are present.
        String encodedPublicKey = trimPublicKey(tenant.getPublicKey());

        // Decode the base 64 string.
        byte[] publicBytes;
        try {publicBytes = Base64.getDecoder().decode(encodedPublicKey);}
            catch (Exception e) {
                String msg = MsgUtils.getMsg("TAPIS_SECURITY_JWT_KEY_ERROR", e.getMessage());
                _log.error(msg, e);
                throw new TapisSecurityException(msg, e);
            }

        // Create the public key object from the byte array.
        PublicKey publicKey;
        try {
            X509EncodedKeySpec keySpec = new X509EncodedKeySpec(publicBytes);
            KeyFactory keyFactory = KeyFactory.getInstance("RSA");
            publicKey = keyFactory.generatePublic(keySpec);
        }
        catch (Exception e) {
            String msg = MsgUtils.getMsg("TAPIS_SECURITY_JWT_KEY_ERROR", e.getMessage());
            _log.error(msg, e);
            throw new TapisSecurityException(msg, e);
        }

        return publicKey;
     }
    
    /* ---------------------------------------------------------------------- */
    /* trimPublicKey:                                                         */
    /* ---------------------------------------------------------------------- */
    /** Remove the prologue and epilogue text if they exist from an base64 
     * encoded key string.
     * 
     * @param encodedPublicKey base64 encoded public key
     * @return trimmed base64 public key
     */
    private String trimPublicKey(String encodedPublicKey)
    {
        // This should never happen.
        if (encodedPublicKey == null) return "";
        
        // Remove prologue and epilogue if they exist.  The Tapis Tenants service
        // often stores keys with the following PEM prologue and epilogue (see
        // https://tools.ietf.org/html/rfc1421 for the specification):
        //
        //      "-----BEGIN PUBLIC KEY-----\n"
        //      "\n-----END PUBLIC KEY-----"
        //
        // In general, different messages can appear after the BEGIN and END text,
        // so stripping out the prologue and epilogue requires some care.  The  
        // approach below handles only unix-style line endings.  
        // 
        // Check for unix style prologue.
        int index = encodedPublicKey.indexOf("-\n");
        if (index > 0) encodedPublicKey = encodedPublicKey.substring(index + 2);
        
        // Check for unix style epilogue.
        index = encodedPublicKey.lastIndexOf("\n-");
        if (index > 0) encodedPublicKey = encodedPublicKey.substring(0, index);
        
        return encodedPublicKey;
    }
    
    /* ---------------------------------------------------------------------- */
    /* isNoAuthRequest:                                                       */
    /* ---------------------------------------------------------------------- */
    /** Return true if the requested uri is exempt from authentication.  These
     * request do not contain a JWT so no authentication is possible.
     * 
     * @param requestContext the request context
     * @return true is no authentication is required, false otherwise
     */
    private boolean isNoAuthRequest(ContainerRequestContext requestContext)
    {
        // Get the service-specific path, which is the path after the host:port 
        // segment and includes a leading slash.  
        String relativePath = requestContext.getUriInfo().getRequestUri().getPath();
        
        // Allow anyone to access the openapi requests.
        if (relativePath.endsWith(OPENAPI_JSON)) return true;
        if (relativePath.endsWith(OPENAPI_YAML)) return true; 
        
        // Authentication required.
        return false;
    }
    
    /* ---------------------------------------------------------------------- */
    /* allowTenant:                                                           */
    /* ---------------------------------------------------------------------- */
    /** Determine whether the tenant specified in the JWT can operate on behalf
     * of the new tenant.  This method will abort the request if the new tenant
     * is not allowed.  False is returned to immediately abort the request, true 
     * to continue request processing.
     * 
     * @param requestContext the context passed into this filter
     * @param jwtUser the user designated in the JWT
     * @param jwtTenantId the tenant designated in the JWT
     * @param newTenantId the substitute tenant
     * @return true if request processing can continue, false to abort
     */
    private boolean allowTenant(ContainerRequestContext requestContext, String jwtUser, 
                                String jwtTenantId, String newTenantId)
    {
        // Consult the jwt tenant definition for allowable tenants. 
        boolean allowedTenant;
        try {allowedTenant = TapisRestUtils.isAllowedTenant(jwtTenantId, newTenantId);}
        catch (Exception e) {
            String msg = MsgUtils.getMsg("TAPIS_SECURITY_ALLOWABLE_TENANT_ERROR", 
                                         jwtUser, jwtTenantId, newTenantId);
            _log.error(msg, e);
            requestContext.abortWith(Response.status(Status.INTERNAL_SERVER_ERROR).entity(msg).build());
            return false;
        }
        
        // Can the new tenant id be used by the jwt tenant?
        if (!allowedTenant) {
            String msg = MsgUtils.getMsg("TAPIS_SECURITY_TENANT_NOT_ALLOWED", 
                                         jwtUser, jwtTenantId, newTenantId);
            _log.error(msg);
            requestContext.abortWith(Response.status(Status.UNAUTHORIZED).entity(msg).build());
            return false;
        }
        
        // The new tenant is allowed.
        return true;
    }
    
<<<<<<< HEAD
    /* ---------------------------------------------------------------------- */
    /* isAllowedTenant:                                                       */
    /* ---------------------------------------------------------------------- */
    /** Determine if the tenant specified in the jwt's tapis/tenant_id claim is
     * allowed to execute on behalf of the target tenant specified in the 
     * X-Tapis-Tenant header or the delegation_sub claim.  Neither parameter 
     * can be null.
     * 
     * If the number of allowable tenants becomes too great we may have to 
     * arrange for a constant time search rather than the current linear search.
     * 
     * @param jwtTenantId the tenant assigned in the jwt tapis/tenant_id claim
     * @param newTenantId the tenant assigned in the X-Tapis-Tenant header
     * @return true if the jwt tenant can execute on behalf of the new tenant,
     *         false otherwise
     * @throws TapisException 
     * @throws TapisRuntimeException 
     */
    private boolean isAllowedTenant(String jwtTenantId, String newTenantId) 
     throws TapisRuntimeException, Exception
    {
        // This method will return a non-null tenant or throw an exception.
        var jwtTenant = tenantCache.getCache().get(jwtTenantId);
        var allowableTenantIds = jwtTenant.getAllowableXTenantIds();
        if (allowableTenantIds == null) return false;
        return allowableTenantIds.contains(newTenantId);
    }
=======
>>>>>>> 18e259f7
}<|MERGE_RESOLUTION|>--- conflicted
+++ resolved
@@ -79,43 +79,44 @@
     public JWTValidateRequestFilter(TenantCache tenCache) {
         tenantCache = tenCache;
     }
+
     /* ********************************************************************** */
     /*                               Constants                                */
     /* ********************************************************************** */
     // Tracing.
     private static final Logger _log = LoggerFactory.getLogger(JWTValidateRequestFilter.class);
-    
+
     // Header key for jwts.
-    private static final String TAPIS_JWT_HEADER     = "X-Tapis-Token";
-    private static final String TAPIS_TENANT_HEADER  = "X-Tapis-Tenant";
-    private static final String TAPIS_USER_HEADER    = "X-Tapis-User";
-    private static final String TAPIS_HASH_HEADER    = "X-Tapis-User-Token-Hash";
-    
+    private static final String TAPIS_JWT_HEADER = "X-Tapis-Token";
+    private static final String TAPIS_TENANT_HEADER = "X-Tapis-Tenant";
+    private static final String TAPIS_USER_HEADER = "X-Tapis-User";
+    private static final String TAPIS_HASH_HEADER = "X-Tapis-User-Token-Hash";
+
     // Tapis claim keys.
-    private static final String CLAIM_TENANT         = "tapis/tenant_id";
-    private static final String CLAIM_USERNAME       = "tapis/username";
-    private static final String CLAIM_TOKEN_TYPE     = "tapis/token_type";
-    private static final String CLAIM_ACCOUNT_TYPE   = "tapis/account_type";
-    private static final String CLAIM_DELEGATION     = "tapis/delegation";
+    private static final String CLAIM_TENANT = "tapis/tenant_id";
+    private static final String CLAIM_USERNAME = "tapis/username";
+    private static final String CLAIM_TOKEN_TYPE = "tapis/token_type";
+    private static final String CLAIM_ACCOUNT_TYPE = "tapis/account_type";
+    private static final String CLAIM_DELEGATION = "tapis/delegation";
     private static final String CLAIM_DELEGATION_SUB = "tapis/delegation_sub";
-    
+
     // No-auth openapi resource names.
     private static final String OPENAPI_JSON = "/openapi.json";
     private static final String OPENAPI_YAML = "/openapi.yaml";
-    
+
     // The token types this filter expects.
     private static final String TOKEN_ACCESS = "access";
-    
+
     /* ********************************************************************** */
     /*                                Fields                                  */
     /* ********************************************************************** */
     @Context
     private ResourceInfo resourceInfo;
-    
+
     // Cache of tenant public keys, mapping tenant id to public key.
     // All access to this map must be limited to one thread at a time.
-    private static final HashMap<String,PublicKey> _keyCache = new HashMap<>();
-    
+    private static final HashMap<String, PublicKey> _keyCache = new HashMap<>();
+
     /* ********************************************************************** */
     /*                            Public Methods                              */
     /* ********************************************************************** */
@@ -123,12 +124,11 @@
     /* filter:                                                                */
     /* ---------------------------------------------------------------------- */
     @Override
-    public void filter(ContainerRequestContext requestContext) 
-    {
+    public void filter(ContainerRequestContext requestContext) {
         // Tracing.
         if (_log.isTraceEnabled())
             _log.trace("Executing JAX-RX request filter: " + this.getClass().getSimpleName() + ".");
-        
+
         // @PermitAll on the method takes precedence over @RolesAllowed on the class, allow all
         // requests with @PermitAll to go through
         if (resourceInfo.getResourceMethod().isAnnotationPresent(PermitAll.class)) return;
@@ -139,44 +139,46 @@
         // ------------------------ Extract Encoded JWT ------------------------
         // Parse variables.
         String encodedJWT = null;
-        
+
         // Extract the jwt header from the set of headers. 
         // We expect the key search to be case insensitive.
         MultivaluedMap<String, String> headers = requestContext.getHeaders();
         encodedJWT = headers.getFirst(TAPIS_JWT_HEADER);
-            
+
         // Make sure that a JWT was provided when it is required.
         if (StringUtils.isBlank(encodedJWT)) {
             // This is an error in production, but allowed when running in test mode.
             // We let the endpoint verify that all needed parameters have been supplied.
             boolean jwtOptional = TapisEnv.getBoolean(EnvVar.TAPIS_ENVONLY_JWT_OPTIONAL);
             if (jwtOptional) return;
-            
+
             // We abort the request because we're missing required security information.
             String msg = MsgUtils.getMsg("TAPIS_SECURITY_MISSING_JWT_INFO", requestContext.getMethod());
             _log.error(msg);
             requestContext.abortWith(Response.status(Status.UNAUTHORIZED).entity(msg).build());
             return;
         }
-        
+
         // ------------------------ Read Tenant Claim --------------------------
         // Get the JWT without verifying the signature.  Decoding checks that
         // the token has not expired.
         @SuppressWarnings("rawtypes")
         Jwt unverifiedJwt = null;
-        try {unverifiedJwt = decodeJwt(encodedJWT);}
-        catch (Exception e) {
+        try {
+            unverifiedJwt = decodeJwt(encodedJWT);
+        } catch (Exception e) {
             // Preserve the decoder method's message.
             String msg = e.getMessage();
             _log.error(msg); // No need to log the stack trace again.
             requestContext.abortWith(Response.status(Status.UNAUTHORIZED).entity(msg).build());
             return;
         }
-        
+
         // Get the claims.
         Claims claims = null;
-        try {claims = (Claims) unverifiedJwt.getBody();}
-        catch (Exception e) {
+        try {
+            claims = (Claims) unverifiedJwt.getBody();
+        } catch (Exception e) {
             String msg = MsgUtils.getMsg("TAPIS_SECURITY_JWT_GET_CLAIMS", unverifiedJwt);
             _log.error(msg, e);
             requestContext.abortWith(Response.status(Status.UNAUTHORIZED).entity(msg).build());
@@ -188,23 +190,24 @@
             requestContext.abortWith(Response.status(Status.UNAUTHORIZED).entity(msg).build());
             return;
         }
-        
+
         // Retrieve the user name from the claims section.
-        String jwtTenant = (String)claims.get(CLAIM_TENANT);
+        String jwtTenant = (String) claims.get(CLAIM_TENANT);
         if (StringUtils.isBlank(jwtTenant)) {
-            String msg = MsgUtils.getMsg("TAPIS_SECURITY_JWT_CLAIM_NOT_FOUND", unverifiedJwt, 
-                                         CLAIM_TENANT);
-            _log.error(msg);
-            requestContext.abortWith(Response.status(Status.UNAUTHORIZED).entity(msg).build());
-            return;
-        }
-            
+            String msg = MsgUtils.getMsg("TAPIS_SECURITY_JWT_CLAIM_NOT_FOUND", unverifiedJwt,
+                    CLAIM_TENANT);
+            _log.error(msg);
+            requestContext.abortWith(Response.status(Status.UNAUTHORIZED).entity(msg).build());
+            return;
+        }
+
         // ------------------------ Verify JWT ---------------------------------
         // Do we need to verify the JWT?
         boolean skipJWTVerify = TapisEnv.getBoolean(EnvVar.TAPIS_ENVONLY_SKIP_JWT_VERIFY);
         if (!skipJWTVerify) {
-            try {verifyJwt(encodedJWT, jwtTenant);}
-            catch (Exception e) {
+            try {
+                verifyJwt(encodedJWT, jwtTenant);
+            } catch (Exception e) {
                 Status status = Status.UNAUTHORIZED;
                 String msg = e.getMessage();
                 if (msg.startsWith("TAPIS_SECURITY_JWT_KEY_ERROR"))
@@ -214,99 +217,100 @@
                 return;
             }
         }
-        
+
         // ------------------------ Validate Claims ----------------------------
         // Check that the token is always an access token.
-        String tokenType = (String)claims.get(CLAIM_TOKEN_TYPE);
+        String tokenType = (String) claims.get(CLAIM_TOKEN_TYPE);
         if (StringUtils.isBlank(tokenType) || !TOKEN_ACCESS.contentEquals(tokenType)) {
             String msg = MsgUtils.getMsg("TAPIS_SECURITY_JWT_INVALID_CLAIM", CLAIM_TOKEN_TYPE,
-                                         tokenType);
-            _log.error(msg);
-            requestContext.abortWith(Response.status(Status.UNAUTHORIZED).entity(msg).build());
-            return;
-        }
-        
+                    tokenType);
+            _log.error(msg);
+            requestContext.abortWith(Response.status(Status.UNAUTHORIZED).entity(msg).build());
+            return;
+        }
+
         // Check the account type.
-        String accountTypeStr = (String)claims.get(CLAIM_ACCOUNT_TYPE);
+        String accountTypeStr = (String) claims.get(CLAIM_ACCOUNT_TYPE);
         if (StringUtils.isBlank(accountTypeStr)) {
             String msg = MsgUtils.getMsg("TAPIS_SECURITY_JWT_INVALID_CLAIM", CLAIM_ACCOUNT_TYPE,
-                                         accountTypeStr);
+                    accountTypeStr);
             _log.error(msg);
             requestContext.abortWith(Response.status(Status.UNAUTHORIZED).entity(msg).build());
             return;
         }
         AccountType accountType = null;
-        try {accountType = AccountType.valueOf(accountTypeStr);}
-        catch (Exception e) {
+        try {
+            accountType = AccountType.valueOf(accountTypeStr);
+        } catch (Exception e) {
             String msg = MsgUtils.getMsg("TAPIS_SECURITY_JWT_INVALID_CLAIM", CLAIM_ACCOUNT_TYPE,
-                                         accountTypeStr);
-            _log.error(msg, e);
-            requestContext.abortWith(Response.status(Status.UNAUTHORIZED).entity(msg).build());
-            return;
-        }
-        
+                    accountTypeStr);
+            _log.error(msg, e);
+            requestContext.abortWith(Response.status(Status.UNAUTHORIZED).entity(msg).build());
+            return;
+        }
+
         // Get the user.
-        String jwtUser = (String)claims.get(CLAIM_USERNAME);
+        String jwtUser = (String) claims.get(CLAIM_USERNAME);
         if (StringUtils.isBlank(jwtUser)) {
             String msg = MsgUtils.getMsg("TAPIS_SECURITY_JWT_INVALID_CLAIM", CLAIM_USERNAME, jwtUser);
             _log.error(msg);
             requestContext.abortWith(Response.status(Status.UNAUTHORIZED).entity(msg).build());
             return;
         }
-       
+
         // Get the delegation information if it exists.
         String delegator = null;
-        Boolean delegation = (Boolean)claims.get(CLAIM_DELEGATION);
+        Boolean delegation = (Boolean) claims.get(CLAIM_DELEGATION);
         if (delegation != null && delegation) {
-            delegator = (String)claims.get(CLAIM_DELEGATION_SUB);
+            delegator = (String) claims.get(CLAIM_DELEGATION_SUB);
             if (!TapisRestUtils.checkJWTSubjectFormat(delegator)) {
                 String msg = MsgUtils.getMsg("TAPIS_SECURITY_JWT_INVALID_CLAIM", CLAIM_DELEGATION_SUB,
-                                             delegator);
+                        delegator);
                 _log.error(msg);
                 requestContext.abortWith(Response.status(Status.UNAUTHORIZED).entity(msg).build());
                 return;
             }
-            
+
             // Get the tenant component of the user@tenant string.  The  
             // above validation call guarantees that this won't blow up.
             String delegationTenant = delegator.substring(delegator.indexOf('@') + 1);
-            
+
             // Check that the jwt tenant is allowed to act on behalf of the delegation tenant.
             // If false if returned, the called method has already modified the context to 
             // abort the request, in which case we immediately return from here.
             if (!allowTenant(requestContext, jwtUser, jwtTenant, delegationTenant)) return;
         }
-        
+
         // ------------------------ Assign Header Values -----------------------
         // Get information that may have been relayed in request headers.
         String headerUserTokenHash = headers.getFirst(TAPIS_HASH_HEADER);
-        
+
         // These headers are only required on service tokens.
         String oboTenantId = null;
-        String oboUser     = null;
+        String oboUser = null;
         if (accountType == AccountType.service) {
             // These headers should always be set.
             oboTenantId = headers.getFirst(TAPIS_TENANT_HEADER);
-            oboUser     = headers.getFirst(TAPIS_USER_HEADER);
-            
+            oboUser = headers.getFirst(TAPIS_USER_HEADER);
+
             // The X-Tapis-User header is mandatory when a service jwt is used.
             if (StringUtils.isBlank(oboUser)) {
                 String msg = MsgUtils.getMsg("TAPIS_SECURITY_MISSING_HEADER", jwtUser, jwtTenant,
-                                             accountType.name(), TAPIS_USER_HEADER);
+                        accountType.name(), TAPIS_USER_HEADER);
                 _log.error(msg);
                 requestContext.abortWith(Response.status(Status.UNAUTHORIZED).entity(msg).build());
                 return;
             }
-            
+
             // The X-Tapis-User header is mandatory when a service jwt is used.
             if (StringUtils.isBlank(oboTenantId)) {
                 String msg = MsgUtils.getMsg("TAPIS_SECURITY_MISSING_HEADER", jwtUser, jwtTenant,
-                                             accountType.name(), TAPIS_TENANT_HEADER);
+                        accountType.name(), TAPIS_TENANT_HEADER);
                 _log.error(msg);
                 requestContext.abortWith(Response.status(Status.UNAUTHORIZED).entity(msg).build());
                 return;
             }
-            
+
             // Check that the jwt tenant is allowed to act on behalf of the header tenant.
             // If false if returned, the called method has already modified the context to 
             // abort the request, in which case we immediately return from here.
@@ -314,18 +318,18 @@
         } else {
             // Account type is user. Make sure the user header is not present.
             if (StringUtils.isNotBlank(oboUser)) {
-                String msg = MsgUtils.getMsg("TAPIS_SECURITY_UNEXPECTED_HEADER", jwtUser, 
-                                             jwtTenant, accountType.name(), TAPIS_USER_HEADER);
+                String msg = MsgUtils.getMsg("TAPIS_SECURITY_UNEXPECTED_HEADER", jwtUser,
+                        jwtTenant, accountType.name(), TAPIS_USER_HEADER);
                 _log.error(msg);
                 requestContext.abortWith(Response.status(Status.UNAUTHORIZED).entity(msg).build());
                 return;
             }
-            
+
             // Set the on-behalf-of values to the jwt claim values with user tokens.
             oboTenantId = jwtTenant;
-            oboUser     = jwtUser;
-        }
-        
+            oboUser = jwtUser;
+        }
+
         // ------------------------ Assign Effective Values --------------------
         // Assign pertinent claims and header values to our threadlocal context.
         TapisThreadContext threadContext = TapisThreadLocal.tapisThreadContext.get();
@@ -338,10 +342,10 @@
         threadContext.setUserJwtHash(headerUserTokenHash); // from header, can be null
 
         // Inject the user and JWT into the security context and request context
-        AuthenticatedUser requestUser = 
-            new AuthenticatedUser(jwtUser, jwtTenant, accountTypeStr, 
-                                  delegator, oboUser, oboTenantId, 
-                                  headerUserTokenHash, encodedJWT);
+        AuthenticatedUser requestUser =
+                new AuthenticatedUser(jwtUser, jwtTenant, accountTypeStr,
+                        delegator, oboUser, oboTenantId,
+                        headerUserTokenHash, encodedJWT);
         requestContext.setSecurityContext(new TapisSecurityContext(requestUser));
     }
 
@@ -351,19 +355,20 @@
     /* ---------------------------------------------------------------------- */
     /* decodeJwt:                                                             */
     /* ---------------------------------------------------------------------- */
-    /** Decode the jwt without verifying its signature.
-     * 
+
+    /**
+     * Decode the jwt without verifying its signature.
+     *
      * @param encodedJWT the JWT from the request header
      * @return the decoded but not verified jwt
      * @throws TapisSecurityException on error
      */
     @SuppressWarnings("rawtypes")
     private Jwt decodeJwt(String encodedJWT)
-     throws TapisSecurityException
-    {
+            throws TapisSecurityException {
         // Some defensive programming.
         if (encodedJWT == null) return null;
-        
+
         // Lop off the signature part of the encoding so that the 
         // jjwt library can parse it without attempting validation.
         // We expect the jwt to contain exactly two periods in 
@@ -373,91 +378,97 @@
         int lastDot = encodedJWT.lastIndexOf(".");
         if (lastDot + 1 < encodedJWT.length()) // should always be true
             remnant = encodedJWT.substring(0, lastDot + 1);
-        
+
         // Parse the header and claims. If for some reason the remnant
         // isn't of the form header.body. then parsing will fail.
         Jwt jwt = null;
-        try {jwt = Jwts.parser().parse(remnant);}
-            catch (Exception e) {
-                // The decode may have detected an expired JWT.
-                String msg;
-                String emsg = e.getMessage();
-                if (emsg != null && emsg.startsWith("JWT expired at")) 
-                    msg = MsgUtils.getMsg("TAPIS_SECURITY_JWT_EXPIRED", emsg);
-                  else msg = MsgUtils.getMsg("TAPIS_SECURITY_JWT_PARSE_ERROR", emsg);
-                
-                _log.error(msg, e);
-                throw new TapisSecurityException(msg, e);
-            }
+        try {
+            jwt = Jwts.parser().parse(remnant);
+        } catch (Exception e) {
+            // The decode may have detected an expired JWT.
+            String msg;
+            String emsg = e.getMessage();
+            if (emsg != null && emsg.startsWith("JWT expired at"))
+                msg = MsgUtils.getMsg("TAPIS_SECURITY_JWT_EXPIRED", emsg);
+            else msg = MsgUtils.getMsg("TAPIS_SECURITY_JWT_PARSE_ERROR", emsg);
+
+            _log.error(msg, e);
+            throw new TapisSecurityException(msg, e);
+        }
         return jwt;
     }
-    
+
     /* ---------------------------------------------------------------------- */
     /* verifyJwt:                                                             */
     /* ---------------------------------------------------------------------- */
-    /** Verify the jwt as it was received as a header value.  Signature verification
+
+    /**
+     * Verify the jwt as it was received as a header value.  Signature verification
      * occurs using the specified tenant's signing key.  An exception is thrown
      * if decoding or signature verification fails.
-     * 
+     *
      * @param encodedJwt the raw jwt
-     * @param tenant the tenant to verify against
-     * @throws TapisSecurityException if the jwt cannot be verified 
+     * @param tenant     the tenant to verify against
+     * @throws TapisSecurityException if the jwt cannot be verified
      */
-    private void verifyJwt(String encodedJwt, String tenant) 
-     throws TapisSecurityException
-    {
+    private void verifyJwt(String encodedJwt, String tenant)
+            throws TapisSecurityException {
         // Get the public part of the signing key.
         PublicKey publicKey = getJwtPublicKey(tenant);
-        
+
         // Verify and import the jwt data.
-        @SuppressWarnings({ "unused", "rawtypes" })
-        Jwt jwt = null; 
-        try {jwt = Jwts.parser().setSigningKey(publicKey).parse(encodedJwt);}
-            catch (Exception e) {
-                String msg = MsgUtils.getMsg("TAPIS_SECURITY_JWT_PARSE_ERROR", e.getMessage());
-                _log.error(msg, e);
-                throw new TapisSecurityException(msg, e);
-            }
-    }
-    
+        @SuppressWarnings({"unused", "rawtypes"})
+        Jwt jwt = null;
+        try {
+            jwt = Jwts.parser().setSigningKey(publicKey).parse(encodedJwt);
+        } catch (Exception e) {
+            String msg = MsgUtils.getMsg("TAPIS_SECURITY_JWT_PARSE_ERROR", e.getMessage());
+            _log.error(msg, e);
+            throw new TapisSecurityException(msg, e);
+        }
+    }
+
     /* ---------------------------------------------------------------------- */
     /* getJwtPublicKey:                                                       */
     /* ---------------------------------------------------------------------- */
-    /** Return the cached public key if it exists.  If it doesn't exist, load it
-     * from the keystore, cache it, and then return it. 
-     * 
+
+    /**
+     * Return the cached public key if it exists.  If it doesn't exist, load it
+     * from the keystore, cache it, and then return it.
+     * <p>
      * The exceptions thrown by this method all use the TAPIS_SECURITY_JWT_KEY_ERROR
      * message.  This message is used by calling routines to distinguish between
      * server and requestor errors.
-     * 
+     *
      * @param tenantId the tenant whose signature verification key is requested
      * @return the tenant's signature verification key
      * @throws TapisSecurityException on error
      */
     private PublicKey getJwtPublicKey(String tenantId)
-     throws TapisSecurityException
-     {
+            throws TapisSecurityException {
         // ------------------- Decode New Key -------------------------
         // Get the tenant's public key as saved in the tenants table.
         Tenant tenant;
-        try {tenant = tenantCache.getCache().get(tenantId);}
-            catch (Exception e) {
-                String msg = MsgUtils.getMsg("TAPIS_SECURITY_JWT_KEY_ERROR", e.getMessage());
-                _log.error(msg, e);
-                throw new TapisSecurityException(msg, e);
-            }
+        try {
+            tenant = tenantCache.getCache().get(tenantId);
+        } catch (Exception e) {
+            String msg = MsgUtils.getMsg("TAPIS_SECURITY_JWT_KEY_ERROR", e.getMessage());
+            _log.error(msg, e);
+            throw new TapisSecurityException(msg, e);
+        }
 
         // Trim prologue and epilogue if they are present.
         String encodedPublicKey = trimPublicKey(tenant.getPublicKey());
 
         // Decode the base 64 string.
         byte[] publicBytes;
-        try {publicBytes = Base64.getDecoder().decode(encodedPublicKey);}
-            catch (Exception e) {
-                String msg = MsgUtils.getMsg("TAPIS_SECURITY_JWT_KEY_ERROR", e.getMessage());
-                _log.error(msg, e);
-                throw new TapisSecurityException(msg, e);
-            }
+        try {
+            publicBytes = Base64.getDecoder().decode(encodedPublicKey);
+        } catch (Exception e) {
+            String msg = MsgUtils.getMsg("TAPIS_SECURITY_JWT_KEY_ERROR", e.getMessage());
+            _log.error(msg, e);
+            throw new TapisSecurityException(msg, e);
+        }
 
         // Create the public key object from the byte array.
         PublicKey publicKey;
@@ -465,30 +476,30 @@
             X509EncodedKeySpec keySpec = new X509EncodedKeySpec(publicBytes);
             KeyFactory keyFactory = KeyFactory.getInstance("RSA");
             publicKey = keyFactory.generatePublic(keySpec);
-        }
-        catch (Exception e) {
+        } catch (Exception e) {
             String msg = MsgUtils.getMsg("TAPIS_SECURITY_JWT_KEY_ERROR", e.getMessage());
             _log.error(msg, e);
             throw new TapisSecurityException(msg, e);
         }
 
         return publicKey;
-     }
-    
+    }
+
     /* ---------------------------------------------------------------------- */
     /* trimPublicKey:                                                         */
     /* ---------------------------------------------------------------------- */
-    /** Remove the prologue and epilogue text if they exist from an base64 
+
+    /**
+     * Remove the prologue and epilogue text if they exist from an base64
      * encoded key string.
-     * 
+     *
      * @param encodedPublicKey base64 encoded public key
      * @return trimmed base64 public key
      */
-    private String trimPublicKey(String encodedPublicKey)
-    {
+    private String trimPublicKey(String encodedPublicKey) {
         // This should never happen.
         if (encodedPublicKey == null) return "";
-        
+
         // Remove prologue and epilogue if they exist.  The Tapis Tenants service
         // often stores keys with the following PEM prologue and epilogue (see
         // https://tools.ietf.org/html/rfc1421 for the specification):
@@ -503,106 +514,79 @@
         // Check for unix style prologue.
         int index = encodedPublicKey.indexOf("-\n");
         if (index > 0) encodedPublicKey = encodedPublicKey.substring(index + 2);
-        
+
         // Check for unix style epilogue.
         index = encodedPublicKey.lastIndexOf("\n-");
         if (index > 0) encodedPublicKey = encodedPublicKey.substring(0, index);
-        
+
         return encodedPublicKey;
     }
-    
+
     /* ---------------------------------------------------------------------- */
     /* isNoAuthRequest:                                                       */
     /* ---------------------------------------------------------------------- */
-    /** Return true if the requested uri is exempt from authentication.  These
+
+    /**
+     * Return true if the requested uri is exempt from authentication.  These
      * request do not contain a JWT so no authentication is possible.
-     * 
+     *
      * @param requestContext the request context
      * @return true is no authentication is required, false otherwise
      */
-    private boolean isNoAuthRequest(ContainerRequestContext requestContext)
-    {
+    private boolean isNoAuthRequest(ContainerRequestContext requestContext) {
         // Get the service-specific path, which is the path after the host:port 
         // segment and includes a leading slash.  
         String relativePath = requestContext.getUriInfo().getRequestUri().getPath();
-        
+
         // Allow anyone to access the openapi requests.
         if (relativePath.endsWith(OPENAPI_JSON)) return true;
-        if (relativePath.endsWith(OPENAPI_YAML)) return true; 
-        
+        if (relativePath.endsWith(OPENAPI_YAML)) return true;
+
         // Authentication required.
         return false;
     }
-    
+
     /* ---------------------------------------------------------------------- */
     /* allowTenant:                                                           */
     /* ---------------------------------------------------------------------- */
-    /** Determine whether the tenant specified in the JWT can operate on behalf
+
+    /**
+     * Determine whether the tenant specified in the JWT can operate on behalf
      * of the new tenant.  This method will abort the request if the new tenant
-     * is not allowed.  False is returned to immediately abort the request, true 
+     * is not allowed.  False is returned to immediately abort the request, true
      * to continue request processing.
-     * 
+     *
      * @param requestContext the context passed into this filter
-     * @param jwtUser the user designated in the JWT
-     * @param jwtTenantId the tenant designated in the JWT
-     * @param newTenantId the substitute tenant
+     * @param jwtUser        the user designated in the JWT
+     * @param jwtTenantId    the tenant designated in the JWT
+     * @param newTenantId    the substitute tenant
      * @return true if request processing can continue, false to abort
      */
-    private boolean allowTenant(ContainerRequestContext requestContext, String jwtUser, 
-                                String jwtTenantId, String newTenantId)
-    {
+    private boolean allowTenant(ContainerRequestContext requestContext, String jwtUser,
+                                String jwtTenantId, String newTenantId) {
         // Consult the jwt tenant definition for allowable tenants. 
         boolean allowedTenant;
-        try {allowedTenant = TapisRestUtils.isAllowedTenant(jwtTenantId, newTenantId);}
-        catch (Exception e) {
-            String msg = MsgUtils.getMsg("TAPIS_SECURITY_ALLOWABLE_TENANT_ERROR", 
-                                         jwtUser, jwtTenantId, newTenantId);
+        try {
+            allowedTenant = TapisRestUtils.isAllowedTenant(jwtTenantId, newTenantId);
+        } catch (Exception e) {
+            String msg = MsgUtils.getMsg("TAPIS_SECURITY_ALLOWABLE_TENANT_ERROR",
+                    jwtUser, jwtTenantId, newTenantId);
             _log.error(msg, e);
             requestContext.abortWith(Response.status(Status.INTERNAL_SERVER_ERROR).entity(msg).build());
             return false;
         }
-        
+
         // Can the new tenant id be used by the jwt tenant?
         if (!allowedTenant) {
-            String msg = MsgUtils.getMsg("TAPIS_SECURITY_TENANT_NOT_ALLOWED", 
-                                         jwtUser, jwtTenantId, newTenantId);
+            String msg = MsgUtils.getMsg("TAPIS_SECURITY_TENANT_NOT_ALLOWED",
+                    jwtUser, jwtTenantId, newTenantId);
             _log.error(msg);
             requestContext.abortWith(Response.status(Status.UNAUTHORIZED).entity(msg).build());
             return false;
         }
-        
+
         // The new tenant is allowed.
         return true;
     }
-    
-<<<<<<< HEAD
-    /* ---------------------------------------------------------------------- */
-    /* isAllowedTenant:                                                       */
-    /* ---------------------------------------------------------------------- */
-    /** Determine if the tenant specified in the jwt's tapis/tenant_id claim is
-     * allowed to execute on behalf of the target tenant specified in the 
-     * X-Tapis-Tenant header or the delegation_sub claim.  Neither parameter 
-     * can be null.
-     * 
-     * If the number of allowable tenants becomes too great we may have to 
-     * arrange for a constant time search rather than the current linear search.
-     * 
-     * @param jwtTenantId the tenant assigned in the jwt tapis/tenant_id claim
-     * @param newTenantId the tenant assigned in the X-Tapis-Tenant header
-     * @return true if the jwt tenant can execute on behalf of the new tenant,
-     *         false otherwise
-     * @throws TapisException 
-     * @throws TapisRuntimeException 
-     */
-    private boolean isAllowedTenant(String jwtTenantId, String newTenantId) 
-     throws TapisRuntimeException, Exception
-    {
-        // This method will return a non-null tenant or throw an exception.
-        var jwtTenant = tenantCache.getCache().get(jwtTenantId);
-        var allowableTenantIds = jwtTenant.getAllowableXTenantIds();
-        if (allowableTenantIds == null) return false;
-        return allowableTenantIds.contains(newTenantId);
-    }
-=======
->>>>>>> 18e259f7
+
 }