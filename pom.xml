--- conflicted
+++ resolved
@@ -16,11 +16,7 @@
     </parent>
 
     <artifactId>tapis-shared-java</artifactId>
-<<<<<<< HEAD
     <version>2.0.173-SNAPSHOT</version>
-=======
-    <version>2.0.170-SNAPSHOT</version>
->>>>>>> 2d02421b
 
     <name>Tapis shared</name>
     <description>TAPIS shared Java code</description>
@@ -72,14 +68,14 @@
           <repository>
             <id>tapis-local-snapshots</id>
             <name>Local repo for snapshots</name>
-            <url>http://maven03.tacc.utexas.edu:8081/repository/maven-snapshots</url>
+            <url>https://maven03.tacc.utexas.edu/repository/maven-snapshots</url>
             <releases>  <enabled>false</enabled> </releases>
             <snapshots> <enabled>true</enabled>  </snapshots>
           </repository>
           <repository>
             <id>tapis-local-releases</id>
             <name>Local repo for releases</name>
-            <url>http://maven03.tacc.utexas.edu:8081/repository/maven-releases</url>
+            <url>https://maven03.tacc.utexas.edu/repository/maven-releases</url>
           </repository>
         </repositories>
       </profile>
