<?xml version="1.0" encoding="UTF-8"?>
<project xmlns="http://maven.apache.org/POM/4.0.0" xmlns:xsi="http://www.w3.org/2001/XMLSchema-instance" xsi:schemaLocation="http://maven.apache.org/POM/4.0.0 http://maven.apache.org/xsd/maven-4.0.0.xsd">
    <modelVersion>4.0.0</modelVersion>
    <packaging>pom</packaging>

    <parent>
        <groupId>edu.utexas.tacc.tapis</groupId>
        <artifactId>tapis-bom</artifactId>
        <version>[2.0,3.0)</version>
        <!-- Set empty relative path to avoid maven warning and-->
        <!--   ensure parent is found in local repository if that-->
        <!--   is the only place it exists.-->
        <!--	<relativePath></relativePath>-->
    </parent>

    <artifactId>tapis-shared-java</artifactId>
<<<<<<< HEAD
    <version>2.0.135-SNAPSHOT</version>
=======
    <version>2.0.136-SNAPSHOT</version>
>>>>>>> 8f0b7f3c

    <name>Tapis shared</name>
    <description>TAPIS shared Java code</description>
    <url>https://github.com/tapis-project/tapis-shared-java</url>

    <scm>
        <connection>scm:git:git@github.com:tapis-project/tapis-shared-java.git</connection>
        <url>https://github.com/tapis-project/tapis-shared-java</url>
        <tag>HEAD</tag>
    </scm>

    <properties>
        <!--  Default to no release to suppress signing etc      -->
        <skip.signing>true</skip.signing>
        <!-- Source encoding -->
        <project.build.sourceEncoding>UTF-8</project.build.sourceEncoding>

        <!-- Most properties set in parent tapis-bom   -->
        <!-- Properties can be overridden here         -->
        <!-- Version of tapis-shared-java to be used.  --> 
        <!-- Individual projects may want to override. -->
<!--        <tapis-client-java.version>1.11.0</tapis-client-java.version>-->
    </properties>

    <dependencies>
        <dependency>
            <!-- There are only test dependencies on testng -->
            <groupId>org.testng</groupId>
            <artifactId>testng</artifactId>
            <scope>test</scope>
        </dependency>
        <dependency>
            <groupId>org.mockito</groupId>
            <artifactId>mockito-core</artifactId>
            <scope>test</scope>
        </dependency>
    </dependencies>

    <profiles>
      <!-- Profile for building using TACC repositories -->
      <profile>
        <id>tacc</id>
        <activation> 
          <property>
          <name>!skipTaccProfile</name>
          </property>
        </activation>
        <repositories>
          <repository>
            <id>tapis-local-snapshots</id>
            <name>Local repo for snapshots</name>
            <url>http://c006.rodeo.tacc.utexas.edu:30044/repository/maven-snapshots</url>
            <releases>  <enabled>false</enabled> </releases>
            <snapshots> <enabled>true</enabled>  </snapshots>
          </repository>
          <repository>
            <id>tapis-local-releases</id>
            <name>Local repo for releases</name>
            <url>http://c006.rodeo.tacc.utexas.edu:30044/repository/maven-releases</url>
          </repository>
        </repositories>
      </profile>
      <!-- Profile for building without using TACC repositories -->
      <profile>
        <id>tacc-external</id>
      </profile>
    </profiles>

    <modules>
        <module>tapis-shared-db</module>
        <module>tapis-shared-api</module>
        <module>tapis-shared-lib</module>
        <module>tapis-shared-queue</module>
        <module>tapis-shared-searchlib</module>
        <module>tapis-shared-notifications</module>
    </modules>
    <build>
        <plugins>
            <!--  gitflow-maven-plugin supports various git workflow steps, such as gitflow:release-start-->
            <!--    gitflow:release-finish, gitflow:feature-start, gitflow:feature-finish-->
            <!-- For configuration see parent pom tapis-bom.xml -->
            <plugin>
                <groupId>com.amashchenko.maven.plugin</groupId>
                <artifactId>gitflow-maven-plugin</artifactId>
            </plugin>
        </plugins>

        <!-- buildnumber-maven-plugin updates properties in resources -->
        <resources>
            <!-- Write the project version number to the specified file. -->
            <!-- Setting the targetPath puts the file into the jar at the -->
            <!-- specified root-relative directory. The the modified -->
            <!-- tapis.version file is always copied to the target/classes -->
            <!-- directory. Do the same for other data that we want to -->
            <!-- capture. A jar and war file will contain these files -->
            <!-- as long as the templated files are in the configured -->
            <!-- directory in the child project. -->
            <resource>
                <directory>src/main/resources</directory>
                <targetPath>.</targetPath>
                <filtering>true</filtering>
                <includes>
                    <include>**/tapis.version</include>
                    <include>**/tapis.fullversion</include>
                    <include>**/git.info</include>
                    <include>**/build.time</include>
                </includes>
            </resource>

            <!-- For some reason, we have to tell maven, surefire or testng -->
            <!-- that all main/resources need to be copied to some target -->
            <!-- directory. We also have to tell them to NOT undo filtering -->
            <!-- for the files that we explicitly filter above. Good stuff. -->
            <resource>
                <directory>src/main/resources</directory>
                <filtering>false</filtering>
                <includes>
                    <include>**/*</include>
                </includes>
                <excludes>
                    <exclude>**/tapis.version</exclude>
                    <exclude>**/tapis.fullversion</exclude>
                    <exclude>**/git.info</exclude>
                    <exclude>**/build.time</exclude>
                </excludes>
            </resource>
        </resources>
    </build>
</project><|MERGE_RESOLUTION|>--- conflicted
+++ resolved
@@ -14,11 +14,7 @@
     </parent>
 
     <artifactId>tapis-shared-java</artifactId>
-<<<<<<< HEAD
-    <version>2.0.135-SNAPSHOT</version>
-=======
     <version>2.0.136-SNAPSHOT</version>
->>>>>>> 8f0b7f3c
 
     <name>Tapis shared</name>
     <description>TAPIS shared Java code</description>
