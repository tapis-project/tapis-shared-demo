<project xmlns="http://maven.apache.org/POM/4.0.0" xmlns:xsi="http://www.w3.org/2001/XMLSchema-instance" xsi:schemaLocation="http://maven.apache.org/POM/4.0.0 http://maven.apache.org/xsd/maven-4.0.0.xsd">
  <modelVersion>4.0.0</modelVersion>
  
  <parent>
    <groupId>edu.utexas.tacc.tapis</groupId>
    <artifactId>tapis-shared-java</artifactId>
<<<<<<< HEAD
    <version>2.0.135-SNAPSHOT</version>
=======
    <version>2.0.136-SNAPSHOT</version>
>>>>>>> 8f0b7f3c
  </parent>
  
  <artifactId>tapis-shared-queue</artifactId>
  
  <name>Tapis Message Queue Library</name>
  <description>Shared library for access RabbitMQ</description>

    <dependencies>
        <dependency>
            <groupId>${project.groupId}</groupId>
            <artifactId>tapis-shared-lib</artifactId>
            <version>${project.version}</version>
        </dependency>
        <dependency>
            <groupId>com.rabbitmq</groupId>
            <artifactId>amqp-client</artifactId>
        </dependency>
    </dependencies>
    
    <build>
        <sourceDirectory>src/main/java</sourceDirectory>

        <plugins>
            <!-- Capture the git commit hash and branch identifiers. -->
            <!-- See parent pom for configuration details. -->
            <plugin>
                <groupId>org.codehaus.mojo</groupId>
                <artifactId>buildnumber-maven-plugin</artifactId>
            </plugin>
        </plugins>  
        <finalName>queue</finalName>
    </build>

</project><|MERGE_RESOLUTION|>--- conflicted
+++ resolved
@@ -4,11 +4,7 @@
   <parent>
     <groupId>edu.utexas.tacc.tapis</groupId>
     <artifactId>tapis-shared-java</artifactId>
-<<<<<<< HEAD
-    <version>2.0.135-SNAPSHOT</version>
-=======
     <version>2.0.136-SNAPSHOT</version>
->>>>>>> 8f0b7f3c
   </parent>
   
   <artifactId>tapis-shared-queue</artifactId>
