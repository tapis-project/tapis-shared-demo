--- conflicted
+++ resolved
@@ -4,11 +4,7 @@
   <parent>
     <groupId>edu.utexas.tacc</groupId>
     <artifactId>tapis-shared</artifactId>
-<<<<<<< HEAD
-    <version>1.0.9</version>
-=======
     <version>1.0.10-SNAPSHOT</version>
->>>>>>> 03d0ab7a
   </parent>
   
   <artifactId>tapis-shared-queue</artifactId>
